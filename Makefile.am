bin_PROGRAMS = xprintidle
xprintidle_SOURCES = xprintidle.c

AM_CPPFLAGS = -I@x_includes@
<<<<<<< HEAD
LDADD = -L@x_libraries@
=======
LDADD = -lX11 -lXss -lXext
>>>>>>> a1df1618
<|MERGE_RESOLUTION|>--- conflicted
+++ resolved
@@ -2,8 +2,4 @@
 xprintidle_SOURCES = xprintidle.c
 
 AM_CPPFLAGS = -I@x_includes@
-<<<<<<< HEAD
-LDADD = -L@x_libraries@
-=======
-LDADD = -lX11 -lXss -lXext
->>>>>>> a1df1618
+LDADD = -lX11 -lXss -lXext